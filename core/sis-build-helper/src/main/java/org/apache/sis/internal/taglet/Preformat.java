/*
 * Licensed to the Apache Software Foundation (ASF) under one or more
 * contributor license agreements.  See the NOTICE file distributed with
 * this work for additional information regarding copyright ownership.
 * The ASF licenses this file to You under the Apache License, Version 2.0
 * (the "License"); you may not use this file except in compliance with
 * the License.  You may obtain a copy of the License at
 *
 *     http://www.apache.org/licenses/LICENSE-2.0
 *
 * Unless required by applicable law or agreed to in writing, software
 * distributed under the License is distributed on an "AS IS" BASIS,
 * WITHOUT WARRANTIES OR CONDITIONS OF ANY KIND, either express or implied.
 * See the License for the specific language governing permissions and
 * limitations under the License.
 */
package org.apache.sis.internal.taglet;

import java.util.*;
import com.sun.javadoc.Tag;
import com.sun.tools.doclets.Taglet;


/**
 * The <code>@preformat</code> tag for inserting a pre-formatted code in a javadoc comment.
 * The first word after the tag must be the format name ("java", "math", "wkt", "xml", "sql",
 * "shell" or "text").
 * The remaining is the text to format.
 *
 * <p>This taglet will automatically replace {@code &}, {@code <} and {@code >} by their HTML entities.
 * The only exception is {@code &#64;}, which is converted to the original {@code @} character because
 * we can't use that character directly inside this taglet.</p>
 *
 * @author  Martin Desruisseaux (Geomatys)
 * @since   0.3 (derived from geotk-3.00)
 * @version 0.3
 * @module
 */
public final class Preformat extends InlineTaglet {
    /**
     * The set of legal words after {@code preformat}. We write them in lower-cases even if this is not
     * conform to the Java convention for enumeration constants, because we will use {@link Enum#name()}
     * for getting the string to look for after {@code preformat}.
     */
    private static enum Style {
        java, math, wkt, xml, sql, shell, text
    }

    /**
     * Special characters to replace by HTML entities.
     */
    private static final String[] SPECIAL_CHARS = new String[] {
        "&#64;", "@", // Because we can't use @ directly in {@preformat}.
        "&",     "&amp;",
        "<",     "&lt;",
        ">",     "&gt;"
    };

    /**
     * Register this taglet.
     *
     * @param tagletMap the map to register this tag to.
     */
    public static void register(final Map<String,Taglet> tagletMap) {
       final Preformat tag = new Preformat();
       tagletMap.put(tag.getName(), tag);
    }

    /**
     * Constructs a default <code>@preformat</code> taglet.
     */
    private Preformat() {
        super();
    }

    /**
     * Returns the name of this custom tag.
     *
     * @return The tag name.
     */
    @Override
    public String getName() {
        return "preformat";
    }

    /**
     * Returns {@code false} since <code>@preformat</code> can not be used in overview.
     *
     * @return Always {@code false}.
     */
    @Override
    public boolean inOverview() {
        return false;
    }

    /**
     * Given the <code>Tag</code> representation of this custom tag, return its string representation.
     *
     * @param tag The tag to format.
     * @return A string representation of the given tag.
     */
    @Override
    public String toString(final Tag tag) {
        String text = tag.text().trim().replace("\r\n", "\n").replace('\r', '\n');
        String format = "<unspecified>";
        /*
         * Extracts the first word, which is expected to be the format name.
         */
        for (int i=0; i<text.length(); i++) {
            if (Character.isWhitespace(text.charAt(i))) {
                format = text.substring(0, i);
                text = trim(text.substring(i));
                break;
            }
        }
        Style style;
        try {
            style = Style.valueOf(format);
        } catch (IllegalArgumentException e) {
<<<<<<< HEAD
            ConfigurationImpl.getInstance().root.printWarning(tag.position(), "Unknown format: " + format);
=======
            printWarning(tag.position(), "Unknown format: " + format);
>>>>>>> bb6a7ca1
            style = Style.text;
        }
        /*
         * Counts the minimal amount of spaces in the margin.
         */
        int margin = 0;
        StringTokenizer tk = new StringTokenizer(text, "\r\n");
all:    while (tk.hasMoreTokens()) {
            final String line = tk.nextToken();
            int stop = line.length();
            if (margin != 0 && margin < stop) {
                stop = margin;
            }
            for (int i=0; i<stop; i++) {
                if (!Character.isSpaceChar(line.charAt(i))) {
                    if (margin == 0 || i < margin) {
                        margin = i;
                    }
                    if (i == 0) {
                        break all;
                    }
                    break;
                }
            }
        }
        /*
         * Nows inserts each line.
         */
        final StringBuilder buffer = new StringBuilder("<blockquote><pre>");
        tk = new StringTokenizer(text, "\r\n", true);
        while (tk.hasMoreTokens()) {
            String line = tk.nextToken();
            if (!line.startsWith("\n")) {
                if (margin < line.length()) {
                    line = line.substring(margin);
                }
                for (int i=0; i<SPECIAL_CHARS.length;) {
                    line = line.replace(SPECIAL_CHARS[i++], SPECIAL_CHARS[i++]);
                }
                switch (style) {
                    case java: colorJava(line, buffer); continue;
                    case math: styleMath(line, buffer); continue;
                }
            }
            buffer.append(line);
        }
        return buffer.append("</pre></blockquote>").toString();
    }

    /**
     * Lists of Java keywords.
     */
    private static final Set<String> KEYWORDS =
            Collections.unmodifiableSet(new HashSet<>(Arrays.asList(
        "abstract", "continue", "for",        "new",        "switch",
        "assert",   "default",  "goto",       "package",    "synchronized",
        "boolean",  "do",       "if",         "private",    "this",
        "break",    "double",   "implements", "protected",  "throw",
        "byte",     "else",     "import",     "public",     "throws",
        "case",     "enum",     "instanceof", "return",     "transient",
        "catch",    "extends",  "int",        "short",      "try",
        "char",     "final",    "interface",  "static",     "void",
        "class",    "finally",  "long",       "strictfp",   "volatile",
        "const",    "float",    "native",     "super",      "while",
        /* literals: */ "true", "false", "null"
    )));

    /**
     * Adds syntactic coloration for the given line.
     */
    private static void colorJava(final String line, final StringBuilder buffer) {
        char quote = 0; // The kind of quoting in progress (" or ').
        final int length = line.length();
        for (int i=0; i<length; i++) {
            final char c = line.charAt(i);
            if (quote == 0) {
                if (Character.isJavaIdentifierStart(c)) {
                    int j = i;
                    while (++j < length && Character.isJavaIdentifierPart(line.charAt(j)));
                    final String word = line.substring(i, j);
                    final boolean keyword = KEYWORDS.contains(word);
                    i = j-1;
                    boolean function = false;
                    if (!keyword || word.equals("this") || word.equals("super")) {
                        while (j < length) {
                            final char t = line.charAt(j++);
                            if (!Character.isWhitespace(t)) {
                                function = (t == '(');
                                break;
                            }
                        }
                    }
                    if (function) buffer.append("<b>");
                    if (keyword)  buffer.append("<font color=\"green\">");
                    if (true)     buffer.append(word);
                    if (keyword)  buffer.append("</font>");
                    if (function) buffer.append("</b>");
                    continue;
                }
                switch (c) {
                    case '/': {
                        if (i+1 < length && line.charAt(i+1) == '/') {
                            buffer.append("<i><font color=\"gray\">").append(line.substring(i)).append("</font></i>");
                            return;
                        }
                        break;
                    }
                    case '\'': // fall through
                    case '"': {
                        quote = c;
                        buffer.append("<font color=\"orangered\">").append(c);
                        continue;
                    }
                }
            } else if (c == quote) {
                quote = 0;
                buffer.append(c).append("</font>");
                continue;
            }
            buffer.append(c);
        }
    }

    /**
     * Adds italic on variables in a math formulas.
     * We will put in italic only the single latin letters.
     */
    private static void styleMath(final String line, final StringBuilder buffer) {
        final int length = line.length();
        for (int i=0; i<length; i++) {
            final char c = line.charAt(i);
            if ((c >= 'A' && c <= 'Z') || (c >= 'a' && c <= 'z')) {
                if ((i == 0 || !Character.isLetterOrDigit(line.codePointBefore(i))) &&
                    (i+1 >= length || !Character.isLetterOrDigit(line.codePointAt(i+1))))
                {
                    buffer.append("<var>").append(c).append("</var>");
                    continue;
                }
            }
            buffer.append(c);
        }
    }

    /**
     * Removes the leading and trailing linefeeds (but not other kind of spaces).
     */
    private static String trim(final String line) {
        int high = line.length();
        while (high != 0) {
            final char c = line.charAt(high - 1);
            if (c != '\r' && c != '\n') break;
            high--;
        }
        int low = 0;
        while (low != high) {
            final char c = line.charAt(low);
            if (c != '\r' && c != '\n') break;
            low++;
        }
        return line.substring(low, high);
    }
}<|MERGE_RESOLUTION|>--- conflicted
+++ resolved
@@ -117,11 +117,7 @@
         try {
             style = Style.valueOf(format);
         } catch (IllegalArgumentException e) {
-<<<<<<< HEAD
-            ConfigurationImpl.getInstance().root.printWarning(tag.position(), "Unknown format: " + format);
-=======
             printWarning(tag.position(), "Unknown format: " + format);
->>>>>>> bb6a7ca1
             style = Style.text;
         }
         /*
