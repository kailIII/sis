/*
 * Licensed to the Apache Software Foundation (ASF) under one or more
 * contributor license agreements.  See the NOTICE file distributed with
 * this work for additional information regarding copyright ownership.
 * The ASF licenses this file to You under the Apache License, Version 2.0
 * (the "License"); you may not use this file except in compliance with
 * the License.  You may obtain a copy of the License at
 *
 *     http://www.apache.org/licenses/LICENSE-2.0
 *
 * Unless required by applicable law or agreed to in writing, software
 * distributed under the License is distributed on an "AS IS" BASIS,
 * WITHOUT WARRANTIES OR CONDITIONS OF ANY KIND, either express or implied.
 * See the License for the specific language governing permissions and
 * limitations under the License.
 */
package org.apache.sis.util.collection;

import java.util.List;
import java.util.Iterator;
import java.util.ListIterator;
import java.util.ArrayList;
import java.util.Collection;
import java.util.Collections;
import net.jcip.annotations.ThreadSafe;
import org.apache.sis.util.Decorator;
import org.apache.sis.util.resources.Errors;

import static org.apache.sis.util.ArgumentChecks.ensureNonNull;


/**
 * A {@linkplain java.util.Collections#checkedList(List) checked} and
 * {@linkplain java.util.Collections#synchronizedList(List) synchronized} {@link ArrayList}.
 * The type checks are performed at run-time in addition to the compile-time checks.
 *
 * <p>Using this class is similar to wrapping an {@link ArrayList} using the methods provided
 * in the standard {@link java.util.Collections} class, except for the following advantages:</p>
 *
 * <ul>
 *   <li>Avoid the two levels of indirection (for type check and synchronization).</li>
 *   <li>Checks for write permission.</li>
 *   <li>Overrideable methods for controlling the synchronization lock,
 *       type checks and write permission checks.</li>
 * </ul>
 *
 * <p>The synchronization is provided mostly in order to prevent damages
 * to the list in case of concurrent access. It does <strong>not</strong> prevent
 * {@link java.util.ConcurrentModificationException} to be thrown during iterations,
 * unless the whole iteration is synchronized on this list {@linkplain #getLock() lock}.
 * For real concurrency, see the {@link java.util.concurrent} package instead.</p>
 *
 * {@note The above is the reason why the name of this class emphases the <cite>checked</cite>
 * aspect rather than the <cite>synchronized</cite> aspect of the list.}
 *
 * @param <E> The type of elements in the list.
 *
 * @author  Martin Desruisseaux (Geomatys)
 * @since   0.3 (derived from geotk-2.1)
 * @version 0.3
 * @module
 *
 * @see java.util.Collections#checkedList(List)
 * @see java.util.Collections#synchronizedList(List)
 */
@ThreadSafe
public class CheckedArrayList<E> extends ArrayList<E> implements CheckedContainer<E>, Cloneable {
    /**
     * Serial version UID for compatibility with different versions.
     */
    private static final long serialVersionUID = -587331971085094268L;

    /**
     * The element type.
     */
    private final Class<E> type;

    /**
     * Constructs a list of the specified type.
     *
     * @param type The element type (can not be null).
     */
    public CheckedArrayList(final Class<E> type) {
        super();
        this.type = type;
        ensureNonNull("type", type);
    }

    /**
     * Constructs a list of the specified type and initial capacity.
     *
     * @param type The element type (should not be null).
     * @param capacity The initial capacity.
     */
    public CheckedArrayList(final Class<E> type, final int capacity) {
        super(capacity);
        this.type = type;
        ensureNonNull("type", type);
    }

    /**
     * Returns the element type given at construction time.
     */
    @Override
    public Class<E> getElementType() {
        return type;
    }

    /**
     * Ensures that the given element can be added to this list.
     * The default implementation ensures that the object is assignable to the type specified
     * at construction time. Subclasses can override this method if they need to perform
     * additional checks.
     *
     * @param  element the object to check, or {@code null}.
     * @throws IllegalArgumentException if the specified element can not be added to this list.
     */
    protected void ensureValid(final E element) throws IllegalArgumentException {
        if (element!=null && !type.isInstance(element)) {
            throw new IllegalArgumentException(Errors.format(
                    Errors.Keys.IllegalArgumentClass_3, "element", element.getClass(), type));
        }
    }

    /**
     * Ensures that all elements of the given collection can be added to this list.
     *
     * @param  collection the collection to check, or {@code null}.
     * @throws IllegalArgumentException if at least one element can not be added to this list.
     */
    private void ensureValidCollection(final Collection<? extends E> collection) throws IllegalArgumentException {
        for (final E element : collection) {
            ensureValid(element);
        }
    }

    /**
     * Checks if changes in this list are allowed. This method is automatically invoked
     * after this list got the {@linkplain #getLock() lock} and before any operation that
     * may change the content. If the write operation is allowed, then this method shall
     * returns normally. Otherwise an {@link UnsupportedOperationException} is thrown.
     * <p>
     * The default implementation does nothing significant (see below), thus allowing this list to
     * be modified. Subclasses can override this method if they want to control write permissions.
     *
     * {@note Actually the current implementation contains an <code>assert</code> statement
     * ensuring that the thread holds the lock. This is an implementation details that may
     * change in any future version of the SIS library. Nevertheless methods that override
     * this one are encouraged to invoke <code>super.checkWritePermission()</code>.}
     *
     * @throws UnsupportedOperationException if this list is unmodifiable.
     */
    protected void checkWritePermission() throws UnsupportedOperationException {
        assert Thread.holdsLock(getLock());
    }

    /**
     * Returns the synchronization lock. The default implementation returns {@code this}.
     *
     * {@section Note for subclass implementors}
     * Subclasses that override this method must be careful to update the lock reference
     * (if needed) when this list is {@linkplain #clone() cloned}.
     *
     * @return The synchronization lock.
     */
    protected Object getLock() {
        return this;
    }

    /**
     * A synchronized iterator with a check for write permission prior element removal.
     */
    @ThreadSafe
    @Decorator(Iterator.class)
    private class Iter<E,I extends Iterator<E>> implements Iterator<E> {
        final I iterator;
        Iter(final I iterator)                   {this.iterator = iterator;}
        @Override public final boolean hasNext() {synchronized (getLock()) {return                  iterator.hasNext();}}
        @Override public final E       next()    {synchronized (getLock()) {return                  iterator.next();}}
        @Override public final void    remove()  {synchronized (getLock()) {checkWritePermission(); iterator.remove();}}
    }

    /**
     * A synchronized list iterator with a check for write permission prior element removal.
     */
    @Decorator(ListIterator.class)
    private class ListIter<E> extends Iter<E,ListIterator<E>> implements ListIterator<E> {
        ListIter(final ListIterator<E> iterator) {super(iterator);}
        @Override public int     nextIndex()     {synchronized (getLock()) {return                  iterator.nextIndex();}}
        @Override public int     previousIndex() {synchronized (getLock()) {return                  iterator.previousIndex();}}
        @Override public boolean hasPrevious()   {synchronized (getLock()) {return                  iterator.hasPrevious();}}
        @Override public E       previous()      {synchronized (getLock()) {return                  iterator.previous();}}
        @Override public void    set(final E e)  {synchronized (getLock()) {checkWritePermission(); iterator.set(e);}}
        @Override public void    add(final E e)  {synchronized (getLock()) {checkWritePermission(); iterator.add(e);}}
    }

    /**
     * Returns an iterator over the elements in this list.
     * The returned iterator will support {@linkplain Iterator#remove() element removal}
     * only if the {@link #checkWritePermission()} method does not throw exception.
     */
    @Override
    public Iterator<E> iterator() {
<<<<<<< HEAD
        final Object lock = getLock();
        synchronized (lock) {
            return new SynchronizedIterator<E>(super.iterator(), lock);
=======
        synchronized (getLock()) {
            return new Iter<>(super.iterator());
>>>>>>> 10553c14
        }
    }

    /**
     * Returns an iterator over the elements in this list.
     * The returned iterator will support {@linkplain ListIterator#remove() element removal},
     * {@linkplain ListIterator#add(Object) addition} or {@linkplain ListIterator#set(Object)
     * modification} only if the {@link #checkWritePermission()} method does not throw exception.
     */
    @Override
    public ListIterator<E> listIterator() {
        synchronized (getLock()) {
            return new ListIter<>(super.listIterator());
        }
    }

    /**
     * Returns an iterator over the elements in this list, starting at the given index.
     * The returned iterator will support {@linkplain ListIterator#remove() element removal},
     * {@linkplain ListIterator#add(Object) addition} or {@linkplain ListIterator#set(Object)
     * modification} only if the {@link #checkWritePermission()} method does not throw exception.
     */
    @Override
    public ListIterator<E> listIterator(final int index) {
        synchronized (getLock()) {
            return new ListIter<>(super.listIterator(index));
        }
    }

    /**
     * Returns the number of elements in this list.
     */
    @Override
    public int size() {
        synchronized (getLock()) {
            return super.size();
        }
    }

    /**
     * Returns {@code true} if this list contains no elements.
     */
    @Override
    public boolean isEmpty() {
        synchronized (getLock()) {
            return super.isEmpty();
        }
    }

    /**
     * Returns {@code true} if this list contains the specified element.
     */
    @Override
    public boolean contains(final Object o) {
        synchronized (getLock()) {
            return super.contains(o);
        }
    }

    /**
     * Returns the index of the first occurrence of the specified element in this list,
     * or -1 if none.
     */
    @Override
    public int indexOf(Object o) {
        synchronized (getLock()) {
            return super.indexOf(o);
        }
    }

    /**
     * Returns the index of the last occurrence of the specified element in this list,
     * or -1 if none.
     */
    @Override
    public int lastIndexOf(Object o) {
        synchronized (getLock()) {
            return super.lastIndexOf(o);
        }
    }

    /**
     * Returns the element at the specified position in this list.
     */
    @Override
    public E get(int index) {
        synchronized (getLock()) {
            return super.get(index);
        }
    }

    /**
     * Replaces the element at the specified position in this list with the specified element.
     *
     * @param  index   index of element to replace.
     * @param  element element to be stored at the specified position.
     * @return the element previously at the specified position.
     * @throws IndexOutOfBoundsException if index out of range.
     * @throws IllegalArgumentException if the specified element is not of the expected type.
     * @throws UnsupportedOperationException if this collection is unmodifiable.
     */
    @Override
    public E set(final int index, final E element)
            throws IllegalArgumentException, UnsupportedOperationException
    {
        ensureValid(element);
        synchronized (getLock()) {
            checkWritePermission();
            return super.set(index, element);
        }
    }

    /**
     * Appends the specified element to the end of this list.
     *
     * @param  element element to be appended to this list.
     * @return always {@code true}.
     * @throws IllegalArgumentException if the specified element is not of the expected type.
     * @throws UnsupportedOperationException if this collection is unmodifiable.
     */
    @Override
    public boolean add(final E element)
            throws IllegalArgumentException, UnsupportedOperationException
    {
        ensureValid(element);
        synchronized (getLock()) {
            checkWritePermission();
            return super.add(element);
        }
    }

    /**
     * Inserts the specified element at the specified position in this list.
     *
     * @param  index index at which the specified element is to be inserted.
     * @param  element element to be inserted.
     * @throws IndexOutOfBoundsException if index out of range.
     * @throws IllegalArgumentException if the specified element is not of the expected type.
     * @throws UnsupportedOperationException if this collection is unmodifiable.
     */
    @Override
    public void add(final int index, final E element)
            throws IllegalArgumentException, UnsupportedOperationException
    {
        ensureValid(element);
        synchronized (getLock()) {
            checkWritePermission();
            super.add(index, element);
        }
    }

    /**
     * Appends all of the elements in the specified collection to the end of this list,
     * in the order that they are returned by the specified Collection's Iterator.
     *
     * @param  collection the elements to be inserted into this list.
     * @return {@code true} if this list changed as a result of the call.
     * @throws IllegalArgumentException if at least one element is not of the expected type.
     * @throws UnsupportedOperationException if this collection is unmodifiable.
     */
    @Override
    public boolean addAll(final Collection<? extends E> collection)
            throws IllegalArgumentException, UnsupportedOperationException
    {
        ensureValidCollection(collection);
        synchronized (getLock()) {
            checkWritePermission();
            return super.addAll(collection);
        }
    }

    /**
     * Inserts all of the elements in the specified collection into this list,
     * starting at the specified position.
     *
     * @param  index index at which to insert first element fromm the specified collection.
     * @param  collection elements to be inserted into this list.
     * @return {@code true} if this list changed as a result of the call.
     * @throws IllegalArgumentException if at least one element is not of the expected type.
     * @throws UnsupportedOperationException if this collection is unmodifiable.
     */
    @Override
    public boolean addAll(final int index, final Collection<? extends E> collection)
            throws IllegalArgumentException, UnsupportedOperationException
    {
        ensureValidCollection(collection);
        synchronized (getLock()) {
            checkWritePermission();
            return super.addAll(index, collection);
        }
    }

    /**
     * Removes the element at the specified position in this list.
     *
     * @throws UnsupportedOperationException if this collection is unmodifiable.
     */
    @Override
    public E remove(int index) throws UnsupportedOperationException {
        synchronized (getLock()) {
            checkWritePermission();
            return super.remove(index);
        }
    }

    /**
     * Removes the first occurrence of the specified element from this list.
     *
     * @throws UnsupportedOperationException if this collection is unmodifiable.
     */
    @Override
    public boolean remove(Object o) throws UnsupportedOperationException {
        synchronized (getLock()) {
            checkWritePermission();
            return super.remove(o);
        }
    }

    /**
     * Removes all of this list's elements that are also contained in the specified collection.
     *
     * @throws UnsupportedOperationException if this collection is unmodifiable.
     */
    @Override
    public boolean removeAll(Collection<?> c) throws UnsupportedOperationException {
        synchronized (getLock()) {
            checkWritePermission();
            return super.removeAll(c);
        }
    }

    /**
     * Retains only the elements in this list that are contained in the specified collection.
     *
     * @throws UnsupportedOperationException if this collection is unmodifiable.
     */
    @Override
    public boolean retainAll(Collection<?> c) throws UnsupportedOperationException {
        synchronized (getLock()) {
            checkWritePermission();
            return super.retainAll(c);
        }
    }

    /**
     * Trims the capacity to the list's current size.
     */
    @Override
    public void trimToSize() {
        synchronized (getLock()) {
            super.trimToSize();
        }
    }

    /**
     * Increases the capacity, if necessary, to ensure that it can hold the given number
     * of elements.
     */
    @Override
    public void ensureCapacity(final int minCapacity) {
        synchronized (getLock()) {
            super.ensureCapacity(minCapacity);
        }
    }

    /**
     * Removes all of the elements from this list.
     *
     * @throws UnsupportedOperationException if this collection is unmodifiable.
     */
    @Override
    public void clear() throws UnsupportedOperationException {
        synchronized (getLock()) {
            checkWritePermission();
            super.clear();
        }
    }

    /**
     * Returns an array containing all of the elements in this list.
     */
    @Override
    public Object[] toArray() {
        synchronized (getLock()) {
            return super.toArray();
        }
    }

    /**
     * Returns an array containing all of the elements in this list in proper sequence.
     *
     * @param <T> The type of array elements.
     */
    @Override
    public <T> T[] toArray(T[] a) {
        synchronized (getLock()) {
            return super.toArray(a);
        }
    }

    /**
     * Returns a string representation of this list.
     */
    @Override
    public String toString() {
        synchronized (getLock()) {
            return super.toString();
        }
    }

    /**
     * Compares the specified object with this list for equality.
     */
    @Override
    public boolean equals(Object o) {
        synchronized (getLock()) {
            return super.equals(o);
        }
    }

    /**
     * Returns the hash code value for this list.
     */
    @Override
    public int hashCode() {
        synchronized (getLock()) {
            return super.hashCode();
        }
    }

    /**
     * Returns a shallow copy of this list.
     *
     * @return A shallow copy of this list.
     */
    @Override
    @SuppressWarnings("unchecked")
    public CheckedArrayList<E> clone() {
        synchronized (getLock()) {
            return (CheckedArrayList<E>) super.clone();
        }
    }
}<|MERGE_RESOLUTION|>--- conflicted
+++ resolved
@@ -201,14 +201,8 @@
      */
     @Override
     public Iterator<E> iterator() {
-<<<<<<< HEAD
-        final Object lock = getLock();
-        synchronized (lock) {
-            return new SynchronizedIterator<E>(super.iterator(), lock);
-=======
-        synchronized (getLock()) {
-            return new Iter<>(super.iterator());
->>>>>>> 10553c14
+        synchronized (getLock()) {
+            return new Iter<E,Iterator<E>>(super.iterator());
         }
     }
 
@@ -221,7 +215,7 @@
     @Override
     public ListIterator<E> listIterator() {
         synchronized (getLock()) {
-            return new ListIter<>(super.listIterator());
+            return new ListIter<E>(super.listIterator());
         }
     }
 
@@ -234,7 +228,7 @@
     @Override
     public ListIterator<E> listIterator(final int index) {
         synchronized (getLock()) {
-            return new ListIter<>(super.listIterator(index));
+            return new ListIter<E>(super.listIterator(index));
         }
     }
 
